"""Tests for historical signal helpers."""

from __future__ import annotations

import os
import sys
from pathlib import Path

import pandas
import pytest

# Ensure the src directory is importable without package installation.
sys.path.insert(0, os.path.abspath(os.path.join(os.path.dirname(__file__), "..", "src")))

from stock_indicator import daily_job, strategy


@pytest.fixture
def temporary_data_directory(tmp_path: Path, monkeypatch: pytest.MonkeyPatch) -> Path:
    """Return a temporary directory patched as the stock data location."""

    data_directory = tmp_path / "stock_data"
    data_directory.mkdir()
    monkeypatch.setattr(daily_job, "STOCK_DATA_DIRECTORY", data_directory)
    monkeypatch.setattr(strategy, "DOLLAR_VOLUME_SMA_WINDOW", 1)
    return data_directory


def _register_test_strategy(monkeypatch: pytest.MonkeyPatch) -> None:
    """Register lightweight buy and sell strategies for testing."""

    def fake_buy_strategy(
        price_frame: pandas.DataFrame,
        *,
        include_raw_signals: bool = False,
        **_: float,
    ) -> None:
        index = price_frame.index
        entry_series = pandas.Series([False, False, True], index=index)
        price_frame["test_strategy_entry_signal"] = entry_series
        if include_raw_signals:
            raw_series = pandas.Series([False, False, False], index=index)
            price_frame["test_strategy_raw_entry_signal"] = raw_series
        price_frame["sma_angle"] = pandas.Series([0.0, 0.0, 0.0], index=index)
        price_frame["near_price_volume_ratio"] = pandas.Series(
            [0.5, 0.5, 0.5], index=index
        )
        price_frame["above_price_volume_ratio"] = pandas.Series(
            [0.2, 0.2, 0.2], index=index
        )

    def fake_sell_strategy(
        price_frame: pandas.DataFrame,
        *,
        include_raw_signals: bool = False,
        **_: float,
    ) -> None:
        index = price_frame.index
        exit_series = pandas.Series([False, False, False], index=index)
        price_frame["test_strategy_exit_signal"] = exit_series
        if include_raw_signals:
            raw_exit_series = pandas.Series([False, False, False], index=index)
            price_frame["test_strategy_raw_exit_signal"] = raw_exit_series

    monkeypatch.setitem(strategy.BUY_STRATEGIES, "test_strategy", fake_buy_strategy)
    monkeypatch.setitem(strategy.SELL_STRATEGIES, "test_strategy", fake_sell_strategy)


def test_find_history_signal_includes_shifted_entries(
    temporary_data_directory: Path, monkeypatch: pytest.MonkeyPatch
) -> None:
    """Signals should include entries when only shifted columns fire."""

    _register_test_strategy(monkeypatch)
    csv_path = temporary_data_directory / "KO.csv"
    frame = pandas.DataFrame(
        {
            "Date": pandas.to_datetime(
                ["2025-10-08", "2025-10-09", "2025-10-10"]
            ),
            "Open": [10.0, 10.0, 10.0],
            "High": [11.0, 11.0, 11.0],
            "Low": [9.0, 9.0, 9.0],
            "Close": [10.0, 10.0, 10.0],
            "Volume": [1_000_000, 1_000_000, 1_000_000],
        }
    )
    frame.to_csv(csv_path, index=False)

    result = daily_job.find_history_signal(
        "2025-10-09",
        "dollar_volume>0",
        "test_strategy",
        "test_strategy",
        1.0,
    )

    assert "KO" in result.get("entry_signals", [])


def test_filter_debug_values_uses_latest_available_row(
    temporary_data_directory: Path, monkeypatch: pytest.MonkeyPatch
) -> None:
    """Debug values should fall back to the latest row on or before the date."""

    def buy_strategy_with_metrics(
        price_frame: pandas.DataFrame,
        *,
        include_raw_signals: bool = False,
        **_: float,
    ) -> None:
        index = price_frame.index
        length = len(index)
        price_frame["test_strategy_entry_signal"] = pandas.Series(
            [False] * length, index=index
        )
        price_frame["sma_angle"] = pandas.Series([1.0] * length, index=index)
        price_frame["near_price_volume_ratio"] = pandas.Series(
            [0.11] * length, index=index
        )
        price_frame["above_price_volume_ratio"] = pandas.Series(
            [0.33] * length, index=index
        )
        if include_raw_signals:
            price_frame["test_strategy_raw_entry_signal"] = pandas.Series(
                [False] * length, index=index
            )

    def sell_strategy_placeholder(
        price_frame: pandas.DataFrame,
        *,
        include_raw_signals: bool = False,
        **_: float,
    ) -> None:
        length = len(price_frame.index)
        price_frame["test_strategy_exit_signal"] = pandas.Series(
            [False] * length, index=price_frame.index
        )
        if include_raw_signals:
            price_frame["test_strategy_raw_exit_signal"] = pandas.Series(
                [False] * length, index=price_frame.index
            )

    monkeypatch.setitem(strategy.BUY_STRATEGIES, "test_strategy", buy_strategy_with_metrics)
    monkeypatch.setitem(strategy.SELL_STRATEGIES, "test_strategy", sell_strategy_placeholder)

    csv_path = temporary_data_directory / "KO.csv"
    frame = pandas.DataFrame(
        {
            "Date": pandas.to_datetime(["2025-10-08", "2025-10-10"]),
            "Open": [12.0, 13.0],
            "High": [12.5, 13.5],
            "Low": [11.5, 12.5],
            "Close": [12.0, 13.0],
            "Volume": [2_000_000, 2_000_000],
        }
    )
    frame.to_csv(csv_path, index=False)

    debug_values = daily_job.filter_debug_values(
        "KO", "2025-10-09", "test_strategy", "test_strategy"
    )

    assert debug_values["sma_angle"] == pytest.approx(1.0)
    assert debug_values["sma_angle_previous"] is None
    assert debug_values["near_price_volume_ratio"] == pytest.approx(0.11)
    assert debug_values["near_price_volume_ratio_previous"] is None
    assert debug_values["above_price_volume_ratio"] == pytest.approx(0.33)
    assert debug_values["above_price_volume_ratio_previous"] is None
    assert debug_values["entry"] is False
    assert debug_values["exit"] is False


def test_filter_debug_values_reports_raw_entry_signals(
    temporary_data_directory: Path, monkeypatch: pytest.MonkeyPatch
) -> None:
    """Raw entry signals should be reflected in the debug output."""

    def buy_strategy_with_raw_signals(
        price_frame: pandas.DataFrame,
        *,
        include_raw_signals: bool = False,
        **_: float,
    ) -> None:
        index = price_frame.index
        length = len(index)
        price_frame["test_strategy_entry_signal"] = pandas.Series(
            [False] * length, index=index
        )
        price_frame["sma_angle"] = pandas.Series([2.0] * length, index=index)
        price_frame["near_price_volume_ratio"] = pandas.Series(
            [0.2] * length, index=index
        )
        price_frame["above_price_volume_ratio"] = pandas.Series(
            [0.4] * length, index=index
        )
        if include_raw_signals:
            price_frame["test_strategy_raw_entry_signal"] = pandas.Series(
                [False, False, True], index=index
            )

    def sell_strategy_without_signals(
        price_frame: pandas.DataFrame,
        *,
        include_raw_signals: bool = False,
        **_: float,
    ) -> None:
        index = price_frame.index
        length = len(index)
        price_frame["test_strategy_exit_signal"] = pandas.Series(
            [False] * length, index=index
        )
        if include_raw_signals:
            price_frame["test_strategy_raw_exit_signal"] = pandas.Series(
                [False] * length, index=index
            )

    monkeypatch.setitem(
        strategy.BUY_STRATEGIES, "test_strategy", buy_strategy_with_raw_signals
    )
    monkeypatch.setitem(
        strategy.SELL_STRATEGIES, "test_strategy", sell_strategy_without_signals
    )

    csv_path = temporary_data_directory / "KO.csv"
    frame = pandas.DataFrame(
        {
            "Date": pandas.to_datetime(
                ["2025-10-08", "2025-10-09", "2025-10-10"]
            ),
            "Open": [12.0, 12.5, 13.0],
            "High": [12.5, 13.0, 13.5],
            "Low": [11.5, 12.0, 12.5],
            "Close": [12.0, 12.5, 13.0],
            "Volume": [1_500_000, 1_500_000, 1_500_000],
        }
    )
    frame.to_csv(csv_path, index=False)

    debug_values = daily_job.filter_debug_values(
        "KO", "2025-10-10", "test_strategy", "test_strategy"
    )

    assert debug_values["entry"] is True
    assert debug_values["exit"] is False
<<<<<<< HEAD
    assert debug_values["sma_angle_previous"] is None
=======
    assert debug_values["sma_angle_previous"] == pytest.approx(2.0)
>>>>>>> 2ba083a4
    assert debug_values["near_price_volume_ratio_previous"] is None
    assert debug_values["above_price_volume_ratio_previous"] is None


def test_filter_debug_values_includes_shifted_entry_signals(
    temporary_data_directory: Path, monkeypatch: pytest.MonkeyPatch
) -> None:
    """Shifted entry signals should remain visible for the evaluation date."""

    def buy_strategy_with_shifted_signal(
        price_frame: pandas.DataFrame,
        *,
        include_raw_signals: bool = False,
        **_: float,
    ) -> None:
        index = price_frame.index
        price_frame["test_strategy_entry_signal"] = pandas.Series(
            [False, False, True], index=index
        )
        price_frame["sma_angle"] = pandas.Series([3.0, 4.0, 5.0], index=index)
        price_frame["near_price_volume_ratio"] = pandas.Series(
            [0.25, 0.35, 0.45], index=index
        )
        price_frame["above_price_volume_ratio"] = pandas.Series(
            [0.55, 0.65, 0.75], index=index
        )
        if include_raw_signals:
            price_frame["test_strategy_raw_entry_signal"] = pandas.Series(
                [False, False, False], index=index
            )

    def sell_strategy_placeholder(
        price_frame: pandas.DataFrame,
        *,
        include_raw_signals: bool = False,
        **_: float,
    ) -> None:
        index = price_frame.index
        length = len(index)
        price_frame["test_strategy_exit_signal"] = pandas.Series(
            [False] * length, index=index
        )
        if include_raw_signals:
            price_frame["test_strategy_raw_exit_signal"] = pandas.Series(
                [False] * length, index=index
            )

    monkeypatch.setitem(
        strategy.BUY_STRATEGIES, "test_strategy", buy_strategy_with_shifted_signal
    )
    monkeypatch.setitem(
        strategy.SELL_STRATEGIES, "test_strategy", sell_strategy_placeholder
    )

    csv_path = temporary_data_directory / "KO.csv"
    frame = pandas.DataFrame(
        {
            "Date": pandas.to_datetime(
                ["2025-10-08", "2025-10-09", "2025-10-10"]
            ),
            "Open": [12.0, 12.5, 13.0],
            "High": [12.5, 13.0, 13.5],
            "Low": [11.5, 12.0, 12.5],
            "Close": [12.0, 12.5, 13.0],
            "Volume": [1_800_000, 1_800_000, 1_800_000],
        }
    )
    frame.to_csv(csv_path, index=False)

    debug_values = daily_job.filter_debug_values(
        "KO", "2025-10-09", "test_strategy", "test_strategy"
    )

    assert debug_values["entry"] is True
    assert debug_values["exit"] is False
    assert debug_values["sma_angle"] == pytest.approx(4.0)
<<<<<<< HEAD
    assert debug_values["sma_angle_previous"] is None
=======
    assert debug_values["sma_angle_previous"] == pytest.approx(3.0)
>>>>>>> 2ba083a4
    assert debug_values["near_price_volume_ratio"] == pytest.approx(0.35)
    assert debug_values["above_price_volume_ratio"] == pytest.approx(0.65)<|MERGE_RESOLUTION|>--- conflicted
+++ resolved
@@ -243,11 +243,7 @@
 
     assert debug_values["entry"] is True
     assert debug_values["exit"] is False
-<<<<<<< HEAD
-    assert debug_values["sma_angle_previous"] is None
-=======
     assert debug_values["sma_angle_previous"] == pytest.approx(2.0)
->>>>>>> 2ba083a4
     assert debug_values["near_price_volume_ratio_previous"] is None
     assert debug_values["above_price_volume_ratio_previous"] is None
 
@@ -324,10 +320,6 @@
     assert debug_values["entry"] is True
     assert debug_values["exit"] is False
     assert debug_values["sma_angle"] == pytest.approx(4.0)
-<<<<<<< HEAD
-    assert debug_values["sma_angle_previous"] is None
-=======
     assert debug_values["sma_angle_previous"] == pytest.approx(3.0)
->>>>>>> 2ba083a4
     assert debug_values["near_price_volume_ratio"] == pytest.approx(0.35)
     assert debug_values["above_price_volume_ratio"] == pytest.approx(0.65)